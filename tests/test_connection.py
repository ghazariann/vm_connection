--- conflicted
+++ resolved
@@ -9,6 +9,7 @@
     KeyFileNotFoundError,
     AuthenticationFailedError,
     OverallTimeoutError,
+    UnexpectedRebootError,
     HostUnreachableError,
     UnexpectedError
 )
@@ -367,7 +368,6 @@
         result = ssh_connection.execute("echo 'test command'", verbose=False)
         assert result.exit_code == 0
         assert "Test command output" in result.stdout
-<<<<<<< HEAD
 
     def test_resilient_decorator_different_boot_id(self, ssh_connection, mock_channel_setup):
         """Test @resilient decorator with different boot ID - reboot detected, should raise UnexpectedRebootError."""
@@ -427,21 +427,6 @@
             return channel
         
         transport.open_session.side_effect = create_mock_channel
-=======
-  
-    def test_is_connected_with_no_client(self, ssh_connection):
-        """Test is_connected returns False when no client exists."""
-        assert ssh_connection.is_connected() is False
-
-    @patch('vm_connection.connection.paramiko.SSHClient')
-    def test_is_connected_with_inactive_transport(self, mock_ssh_client, ssh_connection):
-        """Test is_connected returns False when transport is inactive."""
-        mock_client = Mock()
-        mock_ssh_client.return_value = mock_client
-        mock_transport = Mock()
-        mock_transport.is_active.return_value = False
-        mock_client.get_transport.return_value = mock_transport
->>>>>>> ee528e7b
         
         ssh_connection.connect()
         
